[package]
name = "janus-conference"
version = "0.1.0"
authors = ["Andrei Nesterov <ae.nesterov@gmail.com>"]

[lib]
crate-type = ["cdylib"]

[dependencies]
janus-plugin = { version = "0.11", features = ["refcount"] }
serde = "1.0"
serde_json = "1.0"
serde_derive = "1.0"
toml = "0.4"
lazy_static = "1.2"
atom = "0.3"
multimap = "0.4"
failure = "0.1"
<<<<<<< HEAD
gstreamer = "0.12"
gstreamer-app = "0.12"
gstreamer-base = "0.12"
glib = "0.6"
rusoto_core = "0.36"
rusoto_s3 = "0.36"
s4 = { version = "0.0.*", default_features = false }

[features]
default = ["s4/native-tls"]
=======
http = "0.1"
>>>>>>> 14ade6b9

[patch.crates-io]
janus-plugin = { git = "https://github.com/0nkery/janus-plugin-rs" }<|MERGE_RESOLUTION|>--- conflicted
+++ resolved
@@ -16,7 +16,6 @@
 atom = "0.3"
 multimap = "0.4"
 failure = "0.1"
-<<<<<<< HEAD
 gstreamer = "0.12"
 gstreamer-app = "0.12"
 gstreamer-base = "0.12"
@@ -24,12 +23,10 @@
 rusoto_core = "0.36"
 rusoto_s3 = "0.36"
 s4 = { version = "0.0.*", default_features = false }
+http = "0.1"
 
 [features]
 default = ["s4/native-tls"]
-=======
-http = "0.1"
->>>>>>> 14ade6b9
 
 [patch.crates-io]
 janus-plugin = { git = "https://github.com/0nkery/janus-plugin-rs" }