#[macro_use]
extern crate janus_plugin as janus;

extern crate serde;
#[macro_use]
extern crate serde_json;
#[macro_use]
extern crate serde_derive;

#[macro_use]
extern crate lazy_static;
extern crate atom;
extern crate multimap;

#[macro_use]
extern crate failure;

use std::ffi::{CStr, CString};
use std::os::raw::{c_char, c_int};
use std::slice;
use std::sync::{atomic::Ordering, mpsc, Arc, RwLock};
use std::thread;

use atom::AtomSetOnce;
use failure::Error;
use janus::{
    sdp, JanssonValue, LibraryMetadata, Plugin, PluginCallbacks, PluginResult, PluginSession,
    RawJanssonValue, RawPluginResult,
};

mod bidirectional_multimap;
mod janus_callbacks;
mod messages;
mod session;
mod switchboard;
#[macro_use]
mod utils;

<<<<<<< HEAD
use messages::{APIError, ErrorStatus, JsepKind, OperationError, StreamOperation};
=======
use messages::{APIError, ErrorKind, JsepKind, StreamOperation, ToAPIError};
>>>>>>> 1e9fd55b
use session::{Session, SessionState};
use switchboard::Switchboard;

#[derive(Debug)]
struct Message {
    session: Arc<Session>,
    transaction: *mut c_char,
    message: Option<JanssonValue>,
    jsep: Option<JanssonValue>,
}

unsafe impl Send for Message {}

#[derive(Debug)]
struct State {
    pub message_channel: AtomSetOnce<Box<mpsc::SyncSender<Message>>>,
    pub switchboard: RwLock<Switchboard>,
}

lazy_static! {
    static ref STATE: State = State {
        message_channel: AtomSetOnce::empty(),
        switchboard: RwLock::new(Switchboard::new()),
    };
}

fn send_pli<T: IntoIterator<Item = U>, U: AsRef<Session>>(publishers: T) {
    for publisher in publishers {
        let mut pli = janus::rtcp::gen_pli();
        janus_callbacks::relay_rtcp(
            publisher.as_ref().as_ptr(),
            1,
            pli.as_mut_ptr(),
            pli.len() as i32,
        );
    }
}

fn send_fir<T: IntoIterator<Item = U>, U: AsRef<Session>>(publishers: T) {
    for publisher in publishers {
        let mut seq = publisher.as_ref().fir_seq.fetch_add(1, Ordering::Relaxed) as i32;
        let mut fir = janus::rtcp::gen_fir(&mut seq);
        janus_callbacks::relay_rtcp(
            publisher.as_ref().as_ptr(),
            1,
            fir.as_mut_ptr(),
            fir.len() as i32,
        );
    }
}

fn report_error(res: Result<(), Error>) {
    match res {
        Ok(_) => {}
        Err(err) => {
            janus_err!("[CONFERENCE] {}", err);
        }
    }
}

extern "C" fn init(callbacks: *mut PluginCallbacks, _config_path: *const c_char) -> c_int {
    janus_callbacks::init(callbacks);

    let (messages_tx, messages_rx) = mpsc::sync_channel(10);

    STATE.message_channel.set_if_none(Box::new(messages_tx));

    thread::spawn(move || {
        janus_info!("[CONFERENCE] Message processing thread is alive.");
        for msg in messages_rx.iter() {
            let push_result = match handle_message_async(&msg) {
                Ok((event, jsep)) => {
                    janus_callbacks::push_event(msg.session.handle, msg.transaction, event, jsep)
                        .map_err(Error::from)
                }
                Err(err) => {
                    janus_err!("Error processing message: {}", err);

<<<<<<< HEAD
                    let event = match err.status {
                        ErrorStatus::Internal => json!({
                            "success": false,
                            "error": {
                                "status": err.status,
                                "title": "Internal error - please, contact developers"
=======
                    let event = match err.kind {
                        ErrorKind::Internal => json!({
                            "success": false,
                            "error": {
                                "kind": err.kind,
                                "detail": "Contact developers"
>>>>>>> 1e9fd55b
                            }
                        }),
                        _ => json!({
                            "success": false,
                            "error": err
                        }),
                    };

                    utils::serde_to_jansson(&event).and_then(|event| {
                        janus_callbacks::push_event(
                            msg.session.handle,
                            msg.transaction,
                            Some(event),
                            None,
                        )
                        .map_err(Error::from)
                    })
                }
            };

            if let Err(err) = push_result {
                janus_err!("Error pushing event: {}", err);
            }
        }
    });

    janus_info!("[CONFERENCE] Janus Conference plugin initialized!");

    0
}

extern "C" fn destroy() {
    janus_info!("[CONFERENCE] Janus Conference plugin destroyed!");
}

extern "C" fn create_session(handle: *mut PluginSession, error: *mut c_int) {
    let initial_state = SessionState::new();

    match unsafe { Session::associate(handle, initial_state) } {
        Ok(sess) => {
            janus_info!("[CONFERENCE] Initializing session {:p}...", sess.handle);
            let mut switchboard = STATE.switchboard.write();

            match switchboard {
                Ok(mut switchboard) => {
                    switchboard.connect(sess);
                }
                Err(err) => {
                    janus_err!("[CONFERENCE] {}", err);
                    unsafe {
                        *error = -1;
                    }
                }
            }
        }
        Err(e) => {
            janus_err!("[CONFERENCE] {}", e);
            unsafe {
                *error = -1;
            }
        }
    }
}

extern "C" fn destroy_session(handle: *mut PluginSession, error: *mut c_int) {
    match unsafe { Session::from_ptr(handle) } {
        Ok(sess) => {
            janus_info!(
                "[CONFERENCE] Destroying Conference session {:p}...",
                sess.handle
            );

            let mut switchboard = STATE.switchboard.write();

            match switchboard {
                Ok(mut switchboard) => {
                    switchboard.disconnect(&sess);
                }
                Err(err) => {
                    janus_err!("[CONFERENCE] {}", err);
                    unsafe {
                        *error = -1;
                    }
                }
            }
        }
        Err(e) => {
            janus_err!("{}", e);
            unsafe {
                *error = -1;
            }
        }
    }
}

extern "C" fn query_session(_handle: *mut PluginSession) -> *mut RawJanssonValue {
    janus_info!("[CONFERENCE] Querying session...");
    std::ptr::null_mut()
}

extern "C" fn handle_message(
    handle: *mut PluginSession,
    transaction: *mut c_char,
    message: *mut RawJanssonValue,
    jsep: *mut RawJanssonValue,
) -> *mut RawPluginResult {
    janus_info!("[CONFERENCE] Queueing message on {:p}.", handle);

    match unsafe { Session::from_ptr(handle) } {
        Ok(sess) => {
            let msg = Message {
                session: sess,
                transaction,
                message: unsafe { JanssonValue::from_raw(message) },
                jsep: unsafe { JanssonValue::from_raw(jsep) },
            };

            STATE.message_channel.get().and_then(|ch| ch.send(msg).ok());

            PluginResult::ok_wait(Some(c_str!("Processing..."))).into_raw()
        }
        Err(e) => {
            janus_err!("[CONFERENCE] Failed to restore session state: {}", e);

            PluginResult::error(c_str!("Failed to restore session state")).into_raw()
        }
    }
}

fn setup_media_impl(handle: *mut PluginSession) -> Result<(), Error> {
    let sess = unsafe { Session::from_ptr(handle)? };
    let switchboard = STATE
        .switchboard
        .read()
        .map_err(|err| format_err!("{}", err))?;

    send_fir(switchboard.publisher_to(&sess));

    janus_info!(
        "[CONFERENCE] WebRTC media is now available on {:p}.",
        handle
    );

    Ok(())
}

extern "C" fn setup_media(handle: *mut PluginSession) {
    report_error(setup_media_impl(handle));
}

extern "C" fn hangup_media(handle: *mut PluginSession) {
    janus_info!("[CONFERENCE] Hanging up WebRTC media on {:p}.", handle);
}

fn incoming_rtp_impl(
    handle: *mut PluginSession,
    video: c_int,
    buf: *mut c_char,
    len: c_int,
) -> Result<(), Error> {
    let sess = unsafe { Session::from_ptr(handle)? };
    let switchboard = STATE
        .switchboard
        .read()
        .map_err(|err| format_err!("{}", err))?;

    for subscriber in switchboard.subscribers_to(&sess) {
        janus_callbacks::relay_rtp(subscriber.as_ptr(), video, buf, len);
    }

    Ok(())
}

extern "C" fn incoming_rtp(handle: *mut PluginSession, video: c_int, buf: *mut c_char, len: c_int) {
    report_error(incoming_rtp_impl(handle, video, buf, len));
}

fn incoming_rtcp_impl(
    handle: *mut PluginSession,
    video: c_int,
    buf: *mut c_char,
    len: c_int,
) -> Result<(), Error> {
    let sess = unsafe { Session::from_ptr(handle)? };

    let switchboard = STATE
        .switchboard
        .read()
        .map_err(|err| format_err!("{}", err))?;

    let packet = unsafe { slice::from_raw_parts(buf, len as usize) };

    match video {
        1 if janus::rtcp::has_pli(packet) => {
            send_pli(switchboard.publisher_to(&sess));
        }
        1 if janus::rtcp::has_fir(packet) => {
            send_fir(switchboard.publisher_to(&sess));
        }
        _ => {
            for subscriber in switchboard.subscribers_to(&sess) {
                janus_callbacks::relay_rtcp(subscriber.as_ptr(), video, buf, len);
            }
        }
    }

    Ok(())
}

extern "C" fn incoming_rtcp(
    handle: *mut PluginSession,
    video: c_int,
    buf: *mut c_char,
    len: c_int,
) {
    report_error(incoming_rtcp_impl(handle, video, buf, len));
}

extern "C" fn incoming_data(_handle: *mut PluginSession, _buf: *mut c_char, _len: c_int) {
    // Dropping incoming data.
}

extern "C" fn slow_link(_handle: *mut PluginSession, _uplink: c_int, _video: c_int) {
    janus_info!("[CONFERENCE] slow link callback")
}

const PLUGIN: Plugin = build_plugin!(
    LibraryMetadata {
        api_version: 10,
        version: 1,
        name: c_str!("Janus Conference plugin"),
        package: c_str!("janus.plugin.conference"),
        version_str: c_str!(env!("CARGO_PKG_VERSION")),
        description: c_str!(env!("CARGO_PKG_DESCRIPTION")),
        author: c_str!(env!("CARGO_PKG_AUTHORS")),
    },
    init,
    destroy,
    create_session,
    handle_message,
    setup_media,
    incoming_rtp,
    incoming_rtcp,
    incoming_data,
    slow_link,
    hangup_media,
    destroy_session,
    query_session
);

export_plugin!(&PLUGIN);

fn handle_message_async(
    received: &Message,
) -> Result<(Option<JanssonValue>, Option<JanssonValue>), APIError> {
    let success_event = json!({ "success": true });
<<<<<<< HEAD

    match received.message {
        Some(ref message) => {
            let operation: StreamOperation = utils::jansson_to_serde(&message).map_err(|err| {
                APIError::new(ErrorStatus::BadRequest, err, OperationError::unknown())
            })?;

            let mut switchboard = STATE.switchboard.write().map_err(|err| {
                let err = format_err!("{}", err);
                APIError::new(ErrorStatus::Internal, err, OperationError::new(&operation))
            })?;

            let jsep = match operation {
                StreamOperation::Create { .. } | StreamOperation::Read { .. } => {
                    let jsep = handle_jsep(&received.jsep).map_err(|err| {
                        APIError::new(
                            ErrorStatus::BadRequest,
                            err,
                            OperationError::new(&operation),
                        )
                    })?;

                    Some(jsep)
                }
            };

            let event = match &operation {
                StreamOperation::Create { id } => {
                    switchboard.create_room(id.to_string(), received.session.clone());
                    success_event
                }
                StreamOperation::Read { id } => {
                    switchboard
                        .join_room(&id, received.session.clone())
                        .map_err(|err| {
                            APIError::new(
                                ErrorStatus::NonExistentRoom,
                                err,
                                OperationError::new(&operation),
                            )
                        })?;
                    success_event
                }
            };

            let event = utils::serde_to_jansson(&event).map_err(|err| {
                APIError::new(ErrorStatus::Internal, err, OperationError::new(&operation))
            })?;

            Ok((Some(event), jsep))
        }
        None => Ok((None, None)),
    }
}

fn handle_jsep(jsep: &Option<JanssonValue>) -> Result<JanssonValue, Error> {
    match jsep {
        Some(jsep) => {
            let jsep_json: JsepKind = utils::jansson_to_serde(jsep)?;

            let response = match jsep_json {
                JsepKind::Offer { sdp } => {
                    let offer = sdp::Sdp::parse(&CString::new(sdp)?)?;
                    janus_verb!("[CONFERENCE] offer: {:?}", offer);

                    let mut answer = answer_sdp!(
                        offer,
                        sdp::OfferAnswerParameters::AudioCodec,
                        sdp::AudioCodec::Opus.to_cstr().as_ptr(),
                        sdp::OfferAnswerParameters::VideoCodec,
                        sdp::VideoCodec::H264.to_cstr().as_ptr()
                    );
                    janus_verb!("[CONFERENCE] answer: {:?}", answer);

                    let answer = answer.to_glibstring().to_string_lossy().to_string();
                    JsepKind::Answer { sdp: answer }
                }
                JsepKind::Answer { .. } => unreachable!(),
            };

            let response = serde_json::to_value(response)?;
            let response = utils::serde_to_jansson(&response)?;

            Ok(response)
        }
=======

    match received.message {
        Some(ref message) => {
            let message: StreamOperation = utils::jansson_to_serde(&message).map_err(|err| {
                err.to_bad_request("Unknown method name or invalid method parameters")
            })?;

            let mut switchboard = STATE.switchboard.write().map_err(|err| {
                let err = format_err!("{}", err);
                err.to_internal()
            })?;

            let jsep = match message {
                StreamOperation::Create { .. } | StreamOperation::Read { .. } => {
                    let jsep = handle_jsep(&received.jsep)
                        .map_err(|err| err.to_bad_request("Invalid SDP"))?;

                    Some(jsep)
                }
            };

            let event = match message {
                StreamOperation::Create { id } => {
                    switchboard.create_stream(id, received.session.clone());
                    success_event
                }
                StreamOperation::Read { id } => {
                    switchboard
                        .join_stream(&id, received.session.clone())
                        .map_err(|err| err.to_non_existent_stream(id))?;
                    success_event
                }
            };

            let event = utils::serde_to_jansson(&event).map_err(|err| err.to_internal())?;

            Ok((Some(event), jsep))
        }
        None => Ok((None, None)),
    }
}

fn handle_jsep(jsep: &Option<JanssonValue>) -> Result<JanssonValue, Error> {
    match jsep {
        Some(jsep) => {
            let jsep_json: JsepKind = utils::jansson_to_serde(jsep)?;

            let response = match jsep_json {
                JsepKind::Offer { sdp } => {
                    let offer = sdp::Sdp::parse(&CString::new(sdp)?)?;
                    janus_verb!("[CONFERENCE] offer: {:?}", offer);

                    let mut answer = answer_sdp!(
                        offer,
                        sdp::OfferAnswerParameters::AudioCodec,
                        sdp::AudioCodec::Opus.to_cstr().as_ptr(),
                        sdp::OfferAnswerParameters::VideoCodec,
                        sdp::VideoCodec::H264.to_cstr().as_ptr()
                    );
                    janus_verb!("[CONFERENCE] answer: {:?}", answer);

                    let answer = answer.to_glibstring().to_string_lossy().to_string();
                    JsepKind::Answer { sdp: answer }
                }
                JsepKind::Answer { .. } => unreachable!(),
            };

            let response = serde_json::to_value(response)?;
            let response = utils::serde_to_jansson(&response)?;

            Ok(response)
        }
>>>>>>> 1e9fd55b
        None => Err(failure::err_msg("JSEP is empty")),
    }
}<|MERGE_RESOLUTION|>--- conflicted
+++ resolved
@@ -36,11 +36,7 @@
 #[macro_use]
 mod utils;
 
-<<<<<<< HEAD
 use messages::{APIError, ErrorStatus, JsepKind, OperationError, StreamOperation};
-=======
-use messages::{APIError, ErrorKind, JsepKind, StreamOperation, ToAPIError};
->>>>>>> 1e9fd55b
 use session::{Session, SessionState};
 use switchboard::Switchboard;
 
@@ -119,21 +115,12 @@
                 Err(err) => {
                     janus_err!("Error processing message: {}", err);
 
-<<<<<<< HEAD
                     let event = match err.status {
                         ErrorStatus::Internal => json!({
                             "success": false,
                             "error": {
                                 "status": err.status,
                                 "title": "Internal error - please, contact developers"
-=======
-                    let event = match err.kind {
-                        ErrorKind::Internal => json!({
-                            "success": false,
-                            "error": {
-                                "kind": err.kind,
-                                "detail": "Contact developers"
->>>>>>> 1e9fd55b
                             }
                         }),
                         _ => json!({
@@ -390,7 +377,6 @@
     received: &Message,
 ) -> Result<(Option<JanssonValue>, Option<JanssonValue>), APIError> {
     let success_event = json!({ "success": true });
-<<<<<<< HEAD
 
     match received.message {
         Some(ref message) => {
@@ -419,12 +405,12 @@
 
             let event = match &operation {
                 StreamOperation::Create { id } => {
-                    switchboard.create_room(id.to_string(), received.session.clone());
+                    switchboard.create_stream(id.to_string(), received.session.clone());
                     success_event
                 }
                 StreamOperation::Read { id } => {
                     switchboard
-                        .join_room(&id, received.session.clone())
+                        .join_stream(&id, received.session.clone())
                         .map_err(|err| {
                             APIError::new(
                                 ErrorStatus::NonExistentRoom,
@@ -476,80 +462,6 @@
 
             Ok(response)
         }
-=======
-
-    match received.message {
-        Some(ref message) => {
-            let message: StreamOperation = utils::jansson_to_serde(&message).map_err(|err| {
-                err.to_bad_request("Unknown method name or invalid method parameters")
-            })?;
-
-            let mut switchboard = STATE.switchboard.write().map_err(|err| {
-                let err = format_err!("{}", err);
-                err.to_internal()
-            })?;
-
-            let jsep = match message {
-                StreamOperation::Create { .. } | StreamOperation::Read { .. } => {
-                    let jsep = handle_jsep(&received.jsep)
-                        .map_err(|err| err.to_bad_request("Invalid SDP"))?;
-
-                    Some(jsep)
-                }
-            };
-
-            let event = match message {
-                StreamOperation::Create { id } => {
-                    switchboard.create_stream(id, received.session.clone());
-                    success_event
-                }
-                StreamOperation::Read { id } => {
-                    switchboard
-                        .join_stream(&id, received.session.clone())
-                        .map_err(|err| err.to_non_existent_stream(id))?;
-                    success_event
-                }
-            };
-
-            let event = utils::serde_to_jansson(&event).map_err(|err| err.to_internal())?;
-
-            Ok((Some(event), jsep))
-        }
-        None => Ok((None, None)),
-    }
-}
-
-fn handle_jsep(jsep: &Option<JanssonValue>) -> Result<JanssonValue, Error> {
-    match jsep {
-        Some(jsep) => {
-            let jsep_json: JsepKind = utils::jansson_to_serde(jsep)?;
-
-            let response = match jsep_json {
-                JsepKind::Offer { sdp } => {
-                    let offer = sdp::Sdp::parse(&CString::new(sdp)?)?;
-                    janus_verb!("[CONFERENCE] offer: {:?}", offer);
-
-                    let mut answer = answer_sdp!(
-                        offer,
-                        sdp::OfferAnswerParameters::AudioCodec,
-                        sdp::AudioCodec::Opus.to_cstr().as_ptr(),
-                        sdp::OfferAnswerParameters::VideoCodec,
-                        sdp::VideoCodec::H264.to_cstr().as_ptr()
-                    );
-                    janus_verb!("[CONFERENCE] answer: {:?}", answer);
-
-                    let answer = answer.to_glibstring().to_string_lossy().to_string();
-                    JsepKind::Answer { sdp: answer }
-                }
-                JsepKind::Answer { .. } => unreachable!(),
-            };
-
-            let response = serde_json::to_value(response)?;
-            let response = utils::serde_to_jansson(&response)?;
-
-            Ok(response)
-        }
->>>>>>> 1e9fd55b
         None => Err(failure::err_msg("JSEP is empty")),
     }
 }