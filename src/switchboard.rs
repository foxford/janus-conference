use std::collections::HashMap;
use std::sync::Arc;

use failure::{err_msg, Error};

use bidirectional_multimap::BidirectionalMultimap;
use messages::StreamId;
use session::Session;

#[derive(Debug)]
pub struct Switchboard {
    sessions: Vec<Box<Arc<Session>>>,
    publishers: HashMap<StreamId, Arc<Session>>,
    publishers_subscribers: BidirectionalMultimap<Arc<Session>, Arc<Session>>,
}

impl Switchboard {
    pub fn new() -> Self {
        Self {
            sessions: Vec::new(),
            publishers: HashMap::new(),
            publishers_subscribers: BidirectionalMultimap::new(),
        }
    }

    pub fn connect(&mut self, session: Box<Arc<Session>>) {
        self.sessions.push(session);
    }

    pub fn disconnect(&mut self, sess: &Session) {
        self.sessions.retain(|s| s.handle != sess.handle);
        self.publishers_subscribers.remove_key(sess);
        self.publishers_subscribers.remove_value(sess);
    }

    pub fn subscribers_to(&self, publisher: &Session) -> &[Arc<Session>] {
        self.publishers_subscribers.get_values(publisher)
    }

    pub fn publisher_to(&self, subscriber: &Session) -> Option<&Arc<Session>> {
        self.publishers_subscribers.get_key(subscriber)
    }

    pub fn create_stream(&mut self, id: StreamId, publisher: Arc<Session>) {
        let old_publisher = self.publishers.remove(&id);
        self.publishers.insert(id, publisher.clone());

        match old_publisher {
            Some(old_publisher) => {
                let maybe_subscribers = self.publishers_subscribers.remove_key(&old_publisher);

                if let Some(subscribers) = maybe_subscribers {
                    for subscriber in subscribers {
                        self.publishers_subscribers
                            .associate(publisher.clone(), subscriber.clone());
                    }
                }
            }
            None => {}
        }
    }

<<<<<<< HEAD
    pub fn join_room(&mut self, room_id: &RoomId, subscriber: Arc<Session>) -> Result<(), Error> {
        match self.publishers.get(room_id) {
=======
    pub fn join_stream(&mut self, id: &StreamId, subscriber: Arc<Session>) -> Result<(), Error> {
        match self.publishers.get(id) {
>>>>>>> 1e9fd55b
            Some(publisher) => self
                .publishers_subscribers
                .associate(publisher.clone(), subscriber),
            None => {
<<<<<<< HEAD
                return Err(format_err!("Room with Id = {} does not exist", room_id));
=======
                return Err(err_msg("Failed to join non-existent stream"));
>>>>>>> 1e9fd55b
            }
        }

        Ok(())
    }
}<|MERGE_RESOLUTION|>--- conflicted
+++ resolved
@@ -1,7 +1,7 @@
 use std::collections::HashMap;
 use std::sync::Arc;
 
-use failure::{err_msg, Error};
+use failure::Error;
 
 use bidirectional_multimap::BidirectionalMultimap;
 use messages::StreamId;
@@ -60,22 +60,13 @@
         }
     }
 
-<<<<<<< HEAD
-    pub fn join_room(&mut self, room_id: &RoomId, subscriber: Arc<Session>) -> Result<(), Error> {
-        match self.publishers.get(room_id) {
-=======
     pub fn join_stream(&mut self, id: &StreamId, subscriber: Arc<Session>) -> Result<(), Error> {
         match self.publishers.get(id) {
->>>>>>> 1e9fd55b
             Some(publisher) => self
                 .publishers_subscribers
                 .associate(publisher.clone(), subscriber),
             None => {
-<<<<<<< HEAD
-                return Err(format_err!("Room with Id = {} does not exist", room_id));
-=======
-                return Err(err_msg("Failed to join non-existent stream"));
->>>>>>> 1e9fd55b
+                return Err(format_err!("Stream with Id = {} does not exist", id));
             }
         }
 
