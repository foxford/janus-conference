use failure;
use http::StatusCode;
use janus::sdp::{AudioCodec, OfferAnswerParameters, Sdp, VideoCodec};

pub type StreamId = String;

#[derive(Debug, Serialize, Deserialize)]
#[serde(rename_all = "lowercase", tag = "type")]
pub enum JsepKind {
    Offer { sdp: Sdp },
    Answer { sdp: Sdp },
}

impl JsepKind {
    pub fn negotatiate(&self, video_codec: VideoCodec, audio_codec: AudioCodec) -> Self {
        match self {
            JsepKind::Offer { sdp } => {
                janus_verb!("[CONFERENCE] offer: {:?}", sdp);

                let mut answer = answer_sdp!(
                    sdp,
                    OfferAnswerParameters::AudioCodec,
                    audio_codec.to_cstr().as_ptr(),
                    OfferAnswerParameters::VideoCodec,
                    video_codec.to_cstr().as_ptr()
                );
                janus_verb!("[CONFERENCE] answer: {:?}", answer);

                JsepKind::Answer { sdp: answer }
            }
            JsepKind::Answer { .. } => unreachable!(),
        }
    }
}

#[derive(Debug, Serialize, Deserialize)]
#[serde(tag = "method")]
pub enum StreamOperation {
    #[serde(rename = "stream.create")]
    Create { id: StreamId },
    #[serde(rename = "stream.read")]
<<<<<<< HEAD
    Read { id: RoomId },
    #[serde(rename = "stream.upload")]
    Upload {
        id: RoomId,
        bucket: String,
        object: String,
    },
=======
    Read { id: StreamId },
}

#[derive(Serialize)]
#[serde(untagged)]
pub enum StreamResponse {
    Create {},
    Read {},
}

pub type ErrorStatus = StatusCode;

#[derive(Serialize)]
#[serde(remote = "http::StatusCode")]
struct Status(#[serde(getter = "http::StatusCode::as_u16")] u16);

#[derive(Serialize)]
pub struct Response {
    #[serde(with = "Status")]
    status: ErrorStatus,
    #[serde(flatten)]
    response: Option<StreamResponse>,
    #[serde(flatten)]
    error: Option<APIError>,
}

impl Response {
    pub fn new(response: Option<StreamResponse>, error: Option<APIError>) -> Self {
        let status = match &error {
            None => StatusCode::OK,
            Some(err) => err.status,
        };

        Self {
            status,
            response,
            error,
        }
    }
}

#[derive(Debug, Fail, Serialize)]
#[fail(display = "[{} - {}] {}: {}", ty, status, title, detail)]
pub struct APIError {
    #[serde(rename = "type")]
    ty: String,
    title: String,
    #[serde(skip)]
    pub status: ErrorStatus,
    detail: String,
}

impl APIError {
    pub fn new(
        status: StatusCode,
        detail: failure::Error,
        operation: Option<&StreamOperation>,
    ) -> Self {
        let operation = match operation {
            None => OperationErrorDescription::unknown(status),
            Some(op) => OperationErrorDescription::new(op),
        };

        Self {
            ty: operation.ty,
            title: operation.title,
            status,
            detail: detail.to_string(),
        }
    }
}

struct OperationErrorDescription {
    ty: String,
    title: String,
}

const UNKNOWN_ERROR: &str = "about::blank";

const CREATE_ERROR: &str = "stream_create_error";
const CREATE_ERROR_TITLE: &str = "Error creating a stream";
const READ_ERROR: &str = "stream_read_error";
const READ_ERROR_TITLE: &str = "Error reading a stream";

impl OperationErrorDescription {
    fn new(operation: &StreamOperation) -> Self {
        let (ty, title) = match operation {
            StreamOperation::Create { .. } => (CREATE_ERROR, CREATE_ERROR_TITLE),
            StreamOperation::Read { .. } => (READ_ERROR, READ_ERROR_TITLE),
        };

        Self {
            ty: ty.to_string(),
            title: title.to_string(),
        }
    }

    fn unknown(status: StatusCode) -> Self {
        Self {
            ty: UNKNOWN_ERROR.to_string(),
            title: status.canonical_reason().unwrap_or("").to_string(),
        }
    }
>>>>>>> 14ade6b9
}<|MERGE_RESOLUTION|>--- conflicted
+++ resolved
@@ -39,16 +39,13 @@
     #[serde(rename = "stream.create")]
     Create { id: StreamId },
     #[serde(rename = "stream.read")]
-<<<<<<< HEAD
-    Read { id: RoomId },
+    Read { id: StreamId },
     #[serde(rename = "stream.upload")]
     Upload {
-        id: RoomId,
+        id: StreamId,
         bucket: String,
         object: String,
     },
-=======
-    Read { id: StreamId },
 }
 
 #[derive(Serialize)]
@@ -56,6 +53,7 @@
 pub enum StreamResponse {
     Create {},
     Read {},
+    Upload {},
 }
 
 pub type ErrorStatus = StatusCode;
@@ -131,12 +129,15 @@
 const CREATE_ERROR_TITLE: &str = "Error creating a stream";
 const READ_ERROR: &str = "stream_read_error";
 const READ_ERROR_TITLE: &str = "Error reading a stream";
+const UPLOAD_ERROR: &str = "stream_upload_error";
+const UPLOAD_ERROR_TITLE: &str = "Error uploading a recording of stream";
 
 impl OperationErrorDescription {
     fn new(operation: &StreamOperation) -> Self {
         let (ty, title) = match operation {
             StreamOperation::Create { .. } => (CREATE_ERROR, CREATE_ERROR_TITLE),
             StreamOperation::Read { .. } => (READ_ERROR, READ_ERROR_TITLE),
+            StreamOperation::Upload { .. } => (UPLOAD_ERROR, UPLOAD_ERROR_TITLE),
         };
 
         Self {
@@ -151,5 +152,4 @@
             title: status.canonical_reason().unwrap_or("").to_string(),
         }
     }
->>>>>>> 14ade6b9
 }